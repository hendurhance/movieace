--- conflicted
+++ resolved
@@ -10,13 +10,10 @@
   },
   "dependencies": {
     "axios": "^1.4.0",
-<<<<<<< HEAD
     "swiper": "^10.0.4",
-=======
     "lodash": "^4.17.21",
     "lodash.debounce": "^4.0.8",
     "moment": "^2.29.4",
->>>>>>> 7f669680
     "vue": "^3.3.4",
     "vue-router": "^4.0.13"
   },
