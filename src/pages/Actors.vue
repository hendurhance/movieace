--- conflicted
+++ resolved
@@ -27,17 +27,7 @@
 import BaseHeader from '../components/base/BaseHeader.vue';
 import Hero from '../containers/Hero.vue';
 import ActorItem from '../components/layout/ActorItem.vue';
-<<<<<<< HEAD
 import BaseFooter from '../components/base/BaseFooter.vue';
-export default defineComponent({
-    name: 'Actors',
-    components: {
-    BaseHeader,
-    Hero,
-    ActorItem,
-    BaseFooter
-}
-=======
 import { useActor, Actor } from '../composables/useActor';
 import debounce from 'lodash.debounce';
 export default defineComponent({
@@ -47,6 +37,7 @@
         Hero,
         ActorItem,
         search,
+        BaseFooter
     },
     setup(){
         const pageNumber = ref<number>(1);
@@ -97,7 +88,6 @@
             totalPage
         }
     }
->>>>>>> 7f669680
 });
 </script>
 
