--- conflicted
+++ resolved
@@ -58,15 +58,10 @@
             type: Number,
             required: true
         },
-<<<<<<< HEAD
-        categories:{
-            type: Array,
-            required:true
-=======
         categories: {
             type: Array as PropType<number[]>,
             required: true
->>>>>>> 7f669680
+
         },
         imgSize: {
             type: String,
@@ -82,24 +77,20 @@
         const fullPathImage = computed(() => {
             return `${IMAGE_BASEURL}${props.imgSize}/${props.image}`
         })
-<<<<<<< HEAD
 
         console.log(props.categories)
-
-        return {
-            fullPathImage,
-=======
-        const fullDate = computed(() => {
+        
+         const fullDate = computed(() => {
             return new Date(props.date).toLocaleDateString('en-US', {
                 year: 'numeric',
                 month: 'long',
                 day: 'numeric',
             })
         })
+       
         return {
             fullPathImage,
             fullDate
->>>>>>> 7f669680
         }
     }
 })
