<p align="center">
<<<<<<< HEAD
    <img src="/docs/logo.png" width="200 height="100%">
=======
    <img src="/docs/logo.png" width="200" height="100%">
>>>>>>> 5d2c2235
</p>

## 📚 Table of Contents
- [📚 Table of Contents](#-table-of-contents)
- [📖 Description](#-description)
- [📖 Features](#-features)
- [Screenshots \& Demo](#screenshots--demo)
  - [Home Page](#home-page)
  - [Movies Page](#movies-page)
  - [Search Page](#search-page)
  - [Movie Details Page](#movie-details-page)
- [📺 Demo](#-demo)
- [📖 Technologies Used](#-technologies-used)
- [📄 Installation Guide](#-installation-guide)
- [📁 File Structure (/src)](#-file-structure-src)
- [📑 License](#-license)
- [© Credits](#-credits)
- [🧑‍🤝‍🧑 Contributors](#-contributors)


## 📖 Description
Movieace is a web application that allows users to search for movies, TV shows actors. Users can also watch trailers, and stream their favorite movies and TV shows.

## 📖 Features
- Search for movies, TV shows, and actors
- Watch trailers
- View movie and TV show details
- Stream movies and TV shows using the [Movies7](#)
- View actor details

## Screenshots & Demo
### Home Page
The home page displays the most popular, top rated, and upcoming movies and TV shows.
<p align="center">
    <img src="/docs/screenshot-1.png" width="100%" height="100%">
</p>

### Movies Page
The movies page displays the most popular movies and TV shows. Users can also search for movies and filter by genre.
<p align="center">
    <img src="/docs/screenshot-2.png" width="100%" height="100%">
</p>

### Search Page
The search page allows users to search for movies, TV shows, and actors.
<p align="center">
    <img src="/docs/screenshot-3.png" width="100%" height="100%">
</p>

### Movie Details Page
The movie details page displays the movie's details, cast, and trailers. Users can also stream the movie using the [Movies7](#) app.
<p align="center">
    <img src="/docs/screenshot-4.png" width="100%" height="100%">
</p>

## 📺 Demo

https://github.com/hendurhance/movieace/assets/50846992/1abd1a24-84aa-4cac-9054-44e29ce64d99


## 📖 Technologies Used
- [Vue 3](https://v3.vuejs.org/)
- [Vite](https://vitejs.dev/)
- [SCSS](https://sass-lang.com/)
- [TypeScript](https://www.typescriptlang.org/)
- [TMDB API](https://www.themoviedb.org/documentation/api)

## 📄 Installation Guide
1. Clone the repository
```bash
git clone https://github.com/hendurhance/movieace.git
```
2. Install dependencies
```bash
npm install
```
3. Copy the `.env.example` file and rename it to `.env`
```bash
cp .env.example .env
```
4. Add your TMDB API & TMDB SECRET key to the `.env` file
```bash
...
VITE_API_KEY=api_key
...
VITE_API_ACCESS_TOKEN=api_access_token
```
5. Run the development server
```bash
npm run dev
```
6. Open [http://localhost:5173](http://localhost:5173) with your browser to see the result.

## 📁 File Structure (/src)
```bash
.
├── App.vue
├── assets
│   ├── img
│   │   ├── empty-actor-state.png
│   │   └── empty-movie-state.png
│   ├── styles
│   │   ├── _background_hero.scss
│   │   └── _masthead.scss
│   └── vue.svg
├── calculation
│   └── vote-to-rating.ts
├── components
│   ├── ModalRoot.vue
│   ├── TrailerModal.vue
│   ├── base
│   │   ├── BaseFooter.vue
│   │   ├── BaseHeader.vue
│   │   └── BaseModal.vue
│   ├── layout
│   │   ├── ActorItem.vue
│   │   ├── CastItem.vue
│   │   ├── EpisodeDialog.vue
│   │   ├── FeaturedMovie.vue
│   │   ├── GenreLists.vue
│   │   └── MovieItem.vue
│   └── svg
│       ├── logo
│       │   └── movieace.vue
│       ├── outline
│       │   ├── arrow-left.vue
│       │   ├── arrow-right.vue
│       │   ├── clock.vue
│       │   ├── menu.vue
│       │   ├── search.vue
│       │   └── tag.vue
│       └── solid
│           ├── popularity.vue
│           └── star.vue
├── composables
│   ├── useActor.ts
│   ├── useAxios.ts
│   ├── useGenre.ts
│   ├── useGenresList.ts
│   ├── useHighlights.ts
│   ├── useModal.ts
│   ├── useMovies.ts
│   ├── useSearch.ts
│   └── useTvShows.ts
├── containers
│   ├── CastWrapper.vue
│   ├── EmptyState.vue
│   ├── Hero.vue
│   ├── KnownFor.vue
│   ├── MoviePicture.vue
│   ├── RatingStar.vue
│   ├── SearchResults.vue
│   ├── SearchWrapper.vue
│   └── SimilarMovie.vue
├── lodash.debounce.d.ts
├── main.ts
├── pages
│   ├── Actor.vue
│   ├── Actors.vue
│   ├── Index.vue
│   ├── Movie.vue
│   ├── Movies.vue
│   ├── NotFound.vue
│   ├── Search.vue
│   ├── TVShow.vue
│   └── TVShows.vue
├── routes
│   └── index.ts
├── style.scss
├── utils
│   ├── button-layout.ts
│   ├── footer-links.ts
│   ├── swiper-options.ts
│   ├── useMoveSlide.ts
│   └── useWebImage.ts
└── vite-env.d.ts
```
- **Components**: The folder contains all the components used in the application. Base components are components that are used throughout the application. Layout components are components that are used in the layout of the application. SVG components are components that are used to display SVG icons.
- **Composables**: The folder contains all the composables used in the application. Composables are functions that are used to perform a specific task mostly related to fetching data.
- **Containers**: The folder contains all the containers used in the application. Containers are components that are used to display data.
- **Routes**: The folder contains all the routes used in the application.
- **Pages**: The folder contains all the pages used in the application. Every route has a corresponding page.
- **Utils**: The folder contains all the utility functions used in performing a specific task.
- **Calculation**: The folder contains all the functions used in performing a specific calculation. e.g. converting vote average to rating.

## 📑 License
[MIT](/LICENSE)

## © Credits
- [TMDB](https://www.themoviedb.org/)
- [Movies7](#)

## 🧑‍🤝‍🧑 Contributors
- [Endurance](https://github.com/hendurhance)
- [Razaq](https://github.com/classyrazy)<|MERGE_RESOLUTION|>--- conflicted
+++ resolved
@@ -1,9 +1,5 @@
 <p align="center">
-<<<<<<< HEAD
-    <img src="/docs/logo.png" width="200 height="100%">
-=======
     <img src="/docs/logo.png" width="200" height="100%">
->>>>>>> 5d2c2235
 </p>
 
 ## 📚 Table of Contents
